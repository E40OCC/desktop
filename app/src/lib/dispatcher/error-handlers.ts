import { Dispatcher } from './index'
import { GitError } from '../git/core'
import {
  GitError as DugiteError,
  RepositoryDoesNotExistErrorCode,
} from 'dugite'
import { ErrorWithMetadata } from '../error-with-metadata'
import { ExternalEditorError } from '../editors/shared'
import { AuthenticationErrors } from '../git/authentication'
import { Repository } from '../../models/repository'
import { PopupType } from '../../lib/app-state'

/** An error which also has a code property. */
interface IErrorWithCode extends Error {
  readonly code: string
}

/**
 * Cast the error to an error containing a code if it has a code. Otherwise
 * return null.
 */
function asErrorWithCode(error: Error): IErrorWithCode | null {
  const e = error as any
  if (e.code) {
    return e
  } else {
    return null
  }
}

/**
 * Cast the error to an error with metadata if possible. Otherwise return null.
 */
function asErrorWithMetadata(error: Error): ErrorWithMetadata | null {
  if (error instanceof ErrorWithMetadata) {
    return error
  } else {
    return null
  }
}

/** Cast the error to a `GitError` if possible. Otherwise return null. */
function asGitError(error: Error): GitError | null {
  if (error instanceof GitError) {
    return error
  } else {
    return null
  }
}

function asEditorError(error: Error): ExternalEditorError | null {
  if (error instanceof ExternalEditorError) {
    return error
  }
  return null
}

/** Handle errors by presenting them. */
export async function defaultErrorHandler(
  error: Error,
  dispatcher: Dispatcher
): Promise<Error | null> {
  const e = asErrorWithMetadata(error) || error
  await dispatcher.presentError(e)

  return null
}

/** Handler for when a repository disappears 😱. */
export async function missingRepositoryHandler(
  error: Error,
  dispatcher: Dispatcher
): Promise<Error | null> {
  const e = asErrorWithMetadata(error)
  if (!e) {
    return error
  }

  const repository = e.metadata.repository
  if (!repository || !(repository instanceof Repository)) {
    return error
  }

  if (repository.missing) {
    return null
  }

  const errorWithCode = asErrorWithCode(e.underlyingError)
  const gitError = asGitError(e.underlyingError)
  const missing =
    (gitError && gitError.result.gitError === DugiteError.NotAGitRepository) ||
    (errorWithCode && errorWithCode.code === RepositoryDoesNotExistErrorCode)

  if (missing) {
    await dispatcher.updateRepositoryMissing(repository, true)
    return null
  }

  return error
}

/** Handle errors that happen as a result of a background task. */
export async function backgroundTaskHandler(
  error: Error,
  dispatcher: Dispatcher
): Promise<Error | null> {
  const e = asErrorWithMetadata(error)
  if (!e) {
    return error
  }

  const metadata = e.metadata
  // Ignore errors from background tasks. We might want more nuance here in the
  // future, but this'll do for now.
  if (metadata.backgroundTask) {
    return null
  } else {
    return error
  }
}

/** Handle git authentication errors in a manner that seems Right And Good. */
export async function gitAuthenticationErrorHandler(
  error: Error,
  dispatcher: Dispatcher
): Promise<Error | null> {
  const e = asErrorWithMetadata(error)
  if (!e) {
    return error
  }

  const gitError = asGitError(e.underlyingError)
  if (!gitError) {
    return error
  }

  const dugiteError = gitError.result.gitError
  if (!dugiteError) {
    return error
  }

  if (!AuthenticationErrors.has(dugiteError)) {
    return error
  }

  const repository = e.metadata.repository
  if (!repository) {
    return error
  }

  // If it's a GitHub repository then it's not some generic git server
  // authentication problem, but more likely a legit permission problem. So let
  // the error continue to bubble up.
  if (repository instanceof Repository && repository.gitHubRepository) {
    return error
  }

  const retry = e.metadata.retryAction
  if (!retry) {
    log.error(`No retry action provided for a git authentication error.`, e)
    return error
  }

  await dispatcher.promptForGenericGitAuthentication(repository, retry)

  return null
}

<<<<<<< HEAD
export async function externalEditorErrorHandler(
  error: Error,
  dispatcher: Dispatcher
): Promise<Error | null> {
  const e = asEditorError(error)
=======
/** Handle errors where they need to pull before pushing. */
export async function pushNeedsPullHandler(
  error: Error,
  dispatcher: Dispatcher
): Promise<Error | null> {
  const e = asErrorWithMetadata(error)
>>>>>>> 4425776c
  if (!e) {
    return error
  }

<<<<<<< HEAD
  const { suggestAtom, openPreferences } = e.metadata

  await dispatcher.showPopup({
    type: PopupType.ExternalEditorFailed,
    message: e.message,
    suggestAtom,
    openPreferences,
  })

  return null
=======
  const gitError = asGitError(e.underlyingError)
  if (!gitError) {
    return error
  }

  const dugiteError = gitError.result.gitError
  if (!dugiteError) {
    return error
  }

  if (dugiteError !== DugiteError.PushNotFastForward) {
    return error
  }

  const repository = e.metadata.repository
  if (!repository) {
    return error
  }

  if (!(repository instanceof Repository)) {
    return error
  }

  // Since they need to pull, go ahead and do a fetch for them.
  dispatcher.fetch(repository)

  return error
>>>>>>> 4425776c
}<|MERGE_RESOLUTION|>--- conflicted
+++ resolved
@@ -166,25 +166,15 @@
   return null
 }
 
-<<<<<<< HEAD
 export async function externalEditorErrorHandler(
   error: Error,
   dispatcher: Dispatcher
 ): Promise<Error | null> {
   const e = asEditorError(error)
-=======
-/** Handle errors where they need to pull before pushing. */
-export async function pushNeedsPullHandler(
-  error: Error,
-  dispatcher: Dispatcher
-): Promise<Error | null> {
-  const e = asErrorWithMetadata(error)
->>>>>>> 4425776c
-  if (!e) {
-    return error
-  }
-
-<<<<<<< HEAD
+  if (!e) {
+    return error
+  }
+
   const { suggestAtom, openPreferences } = e.metadata
 
   await dispatcher.showPopup({
@@ -195,7 +185,18 @@
   })
 
   return null
-=======
+}
+
+/** Handle errors where they need to pull before pushing. */
+export async function pushNeedsPullHandler(
+  error: Error,
+  dispatcher: Dispatcher
+): Promise<Error | null> {
+  const e = asErrorWithMetadata(error)
+  if (!e) {
+    return error
+  }
+
   const gitError = asGitError(e.underlyingError)
   if (!gitError) {
     return error
@@ -223,5 +224,4 @@
   dispatcher.fetch(repository)
 
   return error
->>>>>>> 4425776c
 }