import * as React from 'react'
import * as classNames from 'classnames'
import * as  ReactCSSTransitionGroup from 'react-addons-css-transition-group'
import { ipcRenderer, remote, shell } from 'electron'

import { RepositoriesList } from './repositories-list'
import { RepositoryView } from './repository'
import { WindowControls } from './window/window-controls'
import { Dispatcher, AppStore, CloningRepository } from '../lib/dispatcher'
import { Repository } from '../models/repository'
import { MenuEvent, MenuIDs } from '../main-process/menu'
import { assertNever } from '../lib/fatal-error'
import { IAppState, RepositorySection, PopupType, FoldoutType, SelectionType } from '../lib/app-state'
import { Branches } from './branches'
import { RenameBranch } from './rename-branch'
import { DeleteBranch } from './delete-branch'
import { CloningRepositoryView } from './cloning-repository'
import { Toolbar, ToolbarDropdown, DropdownState, PushPullButton } from './toolbar'
import { OcticonSymbol, iconForRepository } from './octicons'
import { setMenuEnabled, setMenuVisible } from './main-process-proxy'
import { DiscardChanges } from './discard-changes'
import { updateStore, UpdateState } from './lib/update-store'
import { getDotComAPIEndpoint } from '../lib/api'
import { ILaunchStats } from '../lib/stats'
import { Welcome } from './welcome'
import { AppMenu } from './app-menu'
import { findItemByAccessKey, itemIsSelectable } from '../models/app-menu'
import { UpdateAvailable } from './updates'
import { Preferences } from './preferences'
import { User } from '../models/user'
import { TipState } from '../models/tip'
import { shouldRenderApplicationMenu } from './lib/features'
import { Merge } from './merge-branch'
import { RepositorySettings } from './repository-settings'
import { AppError } from './app-error'
<<<<<<< HEAD
import { AddExistingRepository } from './add-repository/add-existing-repository'
import { CreateRepository } from './add-repository/create-repository'
import { CloneRepository } from './add-repository/clone-repository'
import { CreateBranch } from './create-branch'
=======
import { SignIn } from './sign-in'
>>>>>>> 89b1c6f5

/** The interval at which we should check for updates. */
const UpdateCheckInterval = 1000 * 60 * 60 * 4

const SendStatsInterval = 1000 * 60 * 60 * 4

interface IAppProps {
  readonly dispatcher: Dispatcher
  readonly appStore: AppStore
}

export const dialogTransitionEnterTimeout = 250
export const dialogTransitionLeaveTimeout = 100

export class App extends React.Component<IAppProps, IAppState> {

  /**
   * Used on non-macOS platforms to support the Alt key behavior for
   * the custom application menu. See the event handlers for window
   * keyup and keydown.
   */
  private lastKeyPressed: string | null = null

  /**
   * Gets a value indicating whether or not we're currently showing a
   * modal dialog such as the preferences, or an error dialog.
   */
  private get isShowingModal() {
    return this.state.currentPopup || this.state.errors.length
  }

  public constructor(props: IAppProps) {
    super(props)

    this.state = props.appStore.getState()
    props.appStore.onDidUpdate(state => {
      this.setState(state)

      this.updateMenu(state)
    })

    props.appStore.onDidError(error => {
      props.dispatcher.postError(error)
    })

    ipcRenderer.on('menu-event', (event: Electron.IpcRendererEvent, { name }: { name: MenuEvent }) => {
      this.onMenuEvent(name)
    })

    updateStore.onDidChange(state => {
      const visibleItem = (function () {
        switch (state) {
          case UpdateState.CheckingForUpdates: return 'checking-for-updates'
          case UpdateState.UpdateReady: return 'quit-and-install-update'
          case UpdateState.UpdateNotAvailable: return 'check-for-updates'
          case UpdateState.UpdateAvailable: return 'downloading-update'
        }

        return assertNever(state, `Unknown update state: ${state}`)
      })() as MenuIDs

      const menuItems = new Set([
        'checking-for-updates',
        'downloading-update',
        'check-for-updates',
        'quit-and-install-update',
      ]) as Set<MenuIDs>

      menuItems.delete(visibleItem)
      for (const item of menuItems) {
        setMenuVisible(item, false)
      }

      setMenuVisible(visibleItem, true)

      if (state === UpdateState.UpdateReady) {
        this.props.dispatcher.showPopup({ type: PopupType.UpdateAvailable })
      }
    })

    updateStore.onError(error => {
      console.log(`Error checking for updates:`)
      console.error(error)

      this.props.dispatcher.postError(error)
    })

    setInterval(() => this.checkForUpdates(), UpdateCheckInterval)
    this.checkForUpdates()

    ipcRenderer.on('launch-timing-stats', (event: Electron.IpcRendererEvent, { stats }: { stats: ILaunchStats }) => {
      console.info(`App ready time: ${stats.mainReadyTime}ms`)
      console.info(`Load time: ${stats.loadTime}ms`)
      console.info(`Renderer ready time: ${stats.rendererReadyTime}ms`)

      this.props.dispatcher.recordLaunchStats(stats)
      this.props.dispatcher.reportStats()

      setInterval(() => this.props.dispatcher.reportStats(), SendStatsInterval)
    })
  }

  private updateMenu(state: IAppState) {
    const selectedState = state.selectedState
    const isHostedOnGitHub = this.getCurrentRepositoryGitHubURL() !== null

    let onNonDefaultBranch = false
    let onBranch = false
    let hasDefaultBranch = false
    let hasPublishedBranch = false
    let networkActionInProgress = false

    if (selectedState && selectedState.type === SelectionType.Repository) {
      const branchesState = selectedState.state.branchesState
      const tip = branchesState.tip
      const defaultBranch = branchesState.defaultBranch

      hasDefaultBranch = Boolean(defaultBranch)

      onBranch = tip.kind === TipState.Valid

      // If we are:
      //  1. on the default branch, or
      //  2. on an unborn branch, or
      //  3. on a detached HEAD
      // there's not much we can do.
      if (tip.kind === TipState.Valid) {
        if (defaultBranch !== null) {
          onNonDefaultBranch = tip.branch.name !== defaultBranch.name
        }

        hasPublishedBranch = !!tip.branch.upstream
      } else {
        onNonDefaultBranch = true
      }

      networkActionInProgress = selectedState.state.pushPullInProgress
    }

    setMenuEnabled('rename-branch', onNonDefaultBranch)
    setMenuEnabled('delete-branch', onNonDefaultBranch)
    setMenuEnabled('update-branch', onNonDefaultBranch && hasDefaultBranch)
    setMenuEnabled('merge-branch', onBranch)
    setMenuEnabled('view-repository-on-github', isHostedOnGitHub)
    setMenuEnabled('compare-branch', isHostedOnGitHub && hasPublishedBranch)
    setMenuEnabled('open-in-shell', onBranch)
    setMenuEnabled('push', !networkActionInProgress)
    setMenuEnabled('pull', !networkActionInProgress)
  }

  private onMenuEvent(name: MenuEvent): any {

    // Don't react to menu events when an error dialog is shown.
    if (this.state.errors.length) {
      return
    }

    switch (name) {
      case 'push': return this.push()
      case 'pull': return this.pull()
      case 'select-changes': return this.selectChanges()
      case 'select-history': return this.selectHistory()
      case 'add-local-repository': return this.showFileBrowser()
      case 'create-branch': return this.showCreateBranch()
      case 'show-branches': return this.showBranches()
      case 'remove-repository': return this.removeRepository()
      case 'create-repository': return this.createRepository()
      case 'rename-branch': return this.renameBranch()
      case 'delete-branch': return this.deleteBranch()
      case 'check-for-updates': return this.checkForUpdates()
      case 'quit-and-install-update': return updateStore.quitAndInstallUpdate()
      case 'show-preferences': return this.props.dispatcher.showPopup({ type: PopupType.Preferences })
      case 'choose-repository': return this.props.dispatcher.showFoldout({ type: FoldoutType.Repository })
      case 'open-working-directory': return this.openWorkingDirectory()
      case 'update-branch': return this.updateBranch()
      case 'merge-branch': return this.mergeBranch()
      case 'show-repository-settings' : return this.showRepositorySettings()
      case 'view-repository-on-github' : return this.viewRepositoryOnGitHub()
      case 'compare-branch': return this.compareBranch()
      case 'open-in-shell' : return this.openShell()
    }

    return assertNever(name, `Unknown menu event name: ${name}`)
  }

  private checkForUpdates() {
    if (__RELEASE_ENV__ === 'development' || __RELEASE_ENV__ === 'test') { return }

    const dotComUser = this.getDotComUser()
    const login = dotComUser ? dotComUser.login : ''
    updateStore.checkForUpdates(login)
  }

  private getDotComUser(): User | null {
    const state = this.props.appStore.getState()
    const users = state.users
    const dotComUser = users.find(u => u.endpoint === getDotComAPIEndpoint())
    return dotComUser || null
  }

  private getEnterpriseUser(): User | null {
    const state = this.props.appStore.getState()
    const users = state.users
    const enterpriseUser = users.find(u => u.endpoint !== getDotComAPIEndpoint())
    return enterpriseUser || null
  }

  private updateBranch() {
    const state = this.state.selectedState
    if (!state || state.type !== SelectionType.Repository) { return }

    const defaultBranch = state.state.branchesState.defaultBranch
    if (!defaultBranch) { return }

    this.props.dispatcher.mergeBranch(state.repository, defaultBranch.name)
  }

  private mergeBranch() {
    const state = this.state.selectedState
    if (!state || state.type !== SelectionType.Repository) { return }

    this.props.dispatcher.showPopup({
      type: PopupType.MergeBranch,
      repository: state.repository,
    })
  }

  private compareBranch() {
    const htmlURL = this.getCurrentRepositoryGitHubURL()
    if (!htmlURL) { return }

    const state = this.state.selectedState
    if (!state || state.type !== SelectionType.Repository) { return }

    const branchTip = state.state.branchesState.tip
    if (branchTip.kind !== TipState.Valid || !branchTip.branch.upstreamWithoutRemote) { return }

    const compareURL = `${htmlURL}/compare/${branchTip.branch.upstreamWithoutRemote}`
    this.props.dispatcher.openInBrowser(compareURL)
  }

  private openWorkingDirectory() {
    const state = this.state.selectedState
    if (!state || state.type !== SelectionType.Repository) { return }

    shell.showItemInFolder(state.repository.path)
  }

  private renameBranch() {
    const state = this.state.selectedState
    if (!state || state.type !== SelectionType.Repository) { return }

    const tip = state.state.branchesState.tip
    if (tip.kind === TipState.Valid) {
      this.props.dispatcher.showPopup({
        type: PopupType.RenameBranch,
        repository: state.repository,
        branch: tip.branch,
      })
    }
  }

  private deleteBranch() {
    const state = this.state.selectedState
    if (!state || state.type !== SelectionType.Repository) { return }

    const tip = state.state.branchesState.tip

    if (tip.kind === TipState.Valid) {
      this.props.dispatcher.showPopup({
        type: PopupType.DeleteBranch,
        repository: state.repository,
        branch: tip.branch,
      })
    }
  }

  private createRepository() {
    this.props.dispatcher.showPopup({
      type: PopupType.CreateRepository,
    })
  }

  private showBranches() {
    const state = this.state.selectedState
    if (!state || state.type !== SelectionType.Repository) { return }

    this.props.dispatcher.showFoldout({ type: FoldoutType.Branch })
  }

  private selectChanges() {
    const state = this.state.selectedState
    if (!state || state.type !== SelectionType.Repository) { return }

    this.props.dispatcher.changeRepositorySection(state.repository, RepositorySection.Changes)
  }

  private selectHistory() {
    const state = this.state.selectedState
    if (!state || state.type !== SelectionType.Repository) { return }

    this.props.dispatcher.changeRepositorySection(state.repository, RepositorySection.History)
  }

  private push() {
    const state = this.state.selectedState
    if (!state || state.type !== SelectionType.Repository) { return }

    this.props.dispatcher.push(state.repository)
  }

  private async pull() {
    const state = this.state.selectedState
    if (!state || state.type !== SelectionType.Repository) { return }

    this.props.dispatcher.pull(state.repository)
  }

  public componentDidMount() {
    document.ondragover = document.ondrop = (e) => {
      e.preventDefault()
    }

    document.body.ondrop = (e) => {
      const files = e.dataTransfer.files
      this.handleDragAndDrop(files)
      e.preventDefault()
    }

    if (shouldRenderApplicationMenu()) {
      window.addEventListener('keydown', this.onWindowKeyDown)
      window.addEventListener('keyup', this.onWindowKeyUp)
    }
  }

  /**
   * On Windows pressing the Alt key and holding it down should
   * highlight the application menu.
   *
   * This method in conjunction with the onWindowKeyUp sets the
   * appMenuToolbarHighlight state when the Alt key (and only the
   * Alt key) is pressed.
   */
  private onWindowKeyDown = (event: KeyboardEvent) => {
    if (event.defaultPrevented) { return }

    if (this.isShowingModal) { return }

    if (shouldRenderApplicationMenu()) {
      if (event.key === 'Alt') {
        this.props.dispatcher.setAppMenuToolbarButtonHighlightState(true)
      } else if (event.altKey && !event.ctrlKey && !event.metaKey) {
        if (this.state.appMenuState.length) {
          const candidates = this.state.appMenuState[0].items
          const menuItemForAccessKey = findItemByAccessKey(event.key, candidates)

          if (menuItemForAccessKey && itemIsSelectable(menuItemForAccessKey)) {
            if (menuItemForAccessKey.type === 'submenuItem') {
              this.props.dispatcher.setAppMenuState(menu => menu
                .withReset()
                .withSelectedItem(menuItemForAccessKey)
                .withOpenedMenu(menuItemForAccessKey, true))

              this.props.dispatcher.showFoldout({ type: FoldoutType.AppMenu, enableAccessKeyNavigation: true, openedWithAccessKey: true })
            } else {
              this.props.dispatcher.executeMenuItem(menuItemForAccessKey)
            }

            event.preventDefault()
          }
        }
      } else if (!event.altKey) {
        this.props.dispatcher.setAppMenuToolbarButtonHighlightState(false)
      }
    }

    this.lastKeyPressed = event.key
  }

  /**
   * Open the application menu foldout when the Alt key is pressed.
   *
   * See onWindowKeyDown for more information.
   */
  private onWindowKeyUp = (event: KeyboardEvent) => {
    if (event.defaultPrevented) { return }

    if (shouldRenderApplicationMenu()) {
      if (event.key === 'Alt') {
        this.props.dispatcher.setAppMenuToolbarButtonHighlightState(false)

        if (this.lastKeyPressed === 'Alt') {
          if (this.state.currentFoldout && this.state.currentFoldout.type === FoldoutType.AppMenu) {
            this.props.dispatcher.closeFoldout()
          } else {
            this.props.dispatcher.setAppMenuState(menu => menu.withReset())
            this.props.dispatcher.showFoldout({ type: FoldoutType.AppMenu, enableAccessKeyNavigation: true })
          }
        }
      }
    }
  }

  private handleDragAndDrop(fileList: FileList) {
    const paths: string[] = []
    for (let i = 0; i < fileList.length; i++) {
      const path = fileList[i]
      paths.push(path.path)
    }

    this.addRepositories(paths)
  }

  private showFileBrowser() {
    const directories = remote.dialog.
        showOpenDialog({ properties: [ 'openDirectory', 'multiSelections' ] })
    if (directories && directories.length > 0) {
      this.addRepositories(directories)
    }
  }

  private removeRepository() {
    const repository = this.getRepository()

    if (!repository) {
      return
    }

    this.props.dispatcher.removeRepositories([ repository ])
  }

  private getRepository(): Repository | CloningRepository | null {
    const state = this.state.selectedState
    if (!state) { return null}

    return state.repository
  }

  private async addRepositories(paths: ReadonlyArray<string>) {
    const repositories = await this.props.dispatcher.addRepositories(paths)
    if (repositories.length) {
      this.props.dispatcher.selectRepository(repositories[0])
    }
  }

  private showRepositorySettings() {
    const repository = this.getRepository()

    if (!repository || repository instanceof CloningRepository) {
      return
    }
    this.props.dispatcher.showPopup({ type: PopupType.RepositorySettings, repository })
  }

  private viewRepositoryOnGitHub() {
    const url = this.getCurrentRepositoryGitHubURL()

    if (url) {
      this.props.dispatcher.openInBrowser(url)
      return
    }
  }

  /** Returns the URL to the current repository if hosted on GitHub */
  private getCurrentRepositoryGitHubURL() {
    const repository = this.getRepository()

    if (!repository || repository instanceof CloningRepository || !repository.gitHubRepository) {
      return null
    }

    return repository.gitHubRepository.htmlURL
  }

  private openShell() {
    const repository = this.getRepository()

    if (!repository || repository instanceof CloningRepository) {
      return
    }

    const repoFilePath = repository.path

    this.props.dispatcher.openShell(repoFilePath)
  }

  private renderTitlebar() {
    const winControls = __WIN32__
      ? <WindowControls />
      : null

    const titleBarClass = this.state.titleBarStyle === 'light' ? 'light-title-bar' : ''

    return (
      <div className={titleBarClass} id='desktop-app-title-bar'>
        <span className='app-title'>GitHub Desktop</span>
        {winControls}
      </div>
    )
  }

  private onPopupDismissed = () => {
    this.props.dispatcher.closePopup()
  }

  private onSignInDialogDismissed = () => {
    this.props.dispatcher.resetSignInState()
    this.onPopupDismissed()
  }

  private currentPopupContent(): JSX.Element | null {

    // Hide any dialogs while we're displaying an error
    if (this.state.errors.length) {
      return null
    }

    const popup = this.state.currentPopup
    if (!popup) { return null }

    if (popup.type === PopupType.RenameBranch) {
      return <RenameBranch dispatcher={this.props.dispatcher}
                           repository={popup.repository}
                           branch={popup.branch}/>
    } else if (popup.type === PopupType.DeleteBranch) {
      return <DeleteBranch dispatcher={this.props.dispatcher}
                           repository={popup.repository}
                           branch={popup.branch}
                           onDismissed={this.onPopupDismissed}/>
    } else if (popup.type === PopupType.ConfirmDiscardChanges) {
      return <DiscardChanges repository={popup.repository}
                             dispatcher={this.props.dispatcher}
                             files={popup.files}
                             onDismissed={this.onPopupDismissed}/>
    } else if (popup.type === PopupType.UpdateAvailable) {
      return <UpdateAvailable dispatcher={this.props.dispatcher}/>
    } else if (popup.type === PopupType.Preferences) {
      return <Preferences
        dispatcher={this.props.dispatcher}
        dotComUser={this.getDotComUser()}
        enterpriseUser={this.getEnterpriseUser()}
        onDismissed={this.onPopupDismissed}/>
    } else if (popup.type === PopupType.MergeBranch) {
      const repository = popup.repository
      const state = this.props.appStore.getRepositoryState(repository)
      return <Merge
        dispatcher={this.props.dispatcher}
        repository={repository}
        branches={state.branchesState.allBranches}
        onDismissed={this.onPopupDismissed}
      />
    } else if (popup.type === PopupType.RepositorySettings) {
      const repository = popup.repository
      const state = this.props.appStore.getRepositoryState(repository)

      return <RepositorySettings
        remote={state.remote}
        dispatcher={this.props.dispatcher}
        repository={repository}
        onDismissed={this.onPopupDismissed}
      />
    } else if (popup.type === PopupType.SignIn) {
      return (
        <SignIn
          signInState={this.state.signInState}
          dispatcher={this.props.dispatcher}
          onDismissed={this.onSignInDialogDismissed}
        />
      )
    }

    else if (popup.type === PopupType.AddRepository) {
      return (
        <AddExistingRepository
          dispatcher={this.props.dispatcher} />
      )
    } else if (popup.type === PopupType.CreateRepository)  {
      return (
        <CreateRepository
          dispatcher={this.props.dispatcher} />
      )
    } else if (popup.type === PopupType.CloneRepository)  {
      return (
        <CloneRepository
          users={this.state.users}
          dispatcher={this.props.dispatcher} />
      )
    } else if (popup.type === PopupType.CreateBranch) {
      const state = this.props.appStore.getRepositoryState(popup.repository)

      const tip = state.branchesState.tip
      const currentBranch = tip.kind === TipState.Valid
        ? tip.branch
        : null

      const repository = popup.repository

      return (
        <CreateBranch
          currentBranch={currentBranch}
          branches={state.branchesState.allBranches}
          repository={repository}
          dispatcher={this.props.dispatcher} />
      )
    }

    return assertNever(popup, `Unknown popup type: ${popup}`)
  }

  private renderPopup() {
    return (
      <ReactCSSTransitionGroup
        transitionName='modal'
        component='div'
        transitionEnterTimeout={dialogTransitionEnterTimeout}
        transitionLeaveTimeout={dialogTransitionLeaveTimeout}
      >
        {this.currentPopupContent()}
      </ReactCSSTransitionGroup>
    )
  }

  private clearError = (error: Error) => {
    this.props.dispatcher.clearError(error)
  }

  private renderAppError() {
    return (
      <AppError
        errors={this.state.errors}
        onClearError={this.clearError}
      />
    )
  }

  private renderApp() {
    return (
      <div id='desktop-app-contents'>
        {this.renderToolbar()}
        {this.renderRepository()}
        {this.renderPopup()}
        {this.renderAppError()}
      </div>
    )
  }

  private closeAppMenu = () => {
    this.props.dispatcher.closeFoldout()
  }

  private renderAppMenu = (): JSX.Element | null => {
    if (!this.state.appMenuState || !shouldRenderApplicationMenu()) {
      return null
    }

    const foldoutState = this.state.currentFoldout

    if (!foldoutState || foldoutState.type !== FoldoutType.AppMenu) {
      return null
    }

    return (
      <AppMenu
        state={this.state.appMenuState}
        dispatcher={this.props.dispatcher}
        onClose={this.closeAppMenu}
        enableAccessKeyNavigation={foldoutState.enableAccessKeyNavigation}
        openedWithAccessKey={foldoutState.openedWithAccessKey || false}
      />
    )
  }

  private onAppMenuDropdownStateChanged = (newState: DropdownState) => {
    if (newState === 'open') {
      this.props.dispatcher.setAppMenuState(menu => menu.withReset())
      this.props.dispatcher.showFoldout({ type: FoldoutType.AppMenu, enableAccessKeyNavigation: false })
    } else {
      this.props.dispatcher.closeFoldout()
    }
  }

  private renderAppMenuToolbarButton() {
    if (!this.state.appMenuState || !shouldRenderApplicationMenu()) {
      return null
    }

    const isOpen = this.state.currentFoldout
      && this.state.currentFoldout.type === FoldoutType.AppMenu

    const currentState: DropdownState = isOpen ? 'open' : 'closed'
    const className = classNames(
      'app-menu',
      { 'highlight': this.state.highlightAppMenuToolbarButton },
    )

    return <ToolbarDropdown
      className={className}
      icon={OcticonSymbol.threeBars}
      title='Menu'
      onDropdownStateChanged={this.onAppMenuDropdownStateChanged}
      dropdownContentRenderer={this.renderAppMenu}
      dropdownState={currentState} />
  }

  private renderRepositoryList = (): JSX.Element => {
    const selectedRepository = this.state.selectedState ? this.state.selectedState.repository : null
    return <RepositoriesList
      selectedRepository={selectedRepository}
      onSelectionChanged={this.onSelectionChanged}
      dispatcher={this.props.dispatcher}
      repositories={this.state.repositories}
      loading={this.state.loading}
      />
  }

  private onRepositoryDropdownStateChanged = (newState: DropdownState) => {
    newState === 'open'
      ? this.props.dispatcher.showFoldout({ type: FoldoutType.Repository })
      : this.props.dispatcher.closeFoldout()
  }

  private renderRepositoryToolbarButton() {
    const selection = this.state.selectedState

    const repository = selection ? selection.repository : null

    let icon: OcticonSymbol
    let title: string
    if (repository) {
      icon = iconForRepository(repository)
      title = repository.name
    } else {
      icon = OcticonSymbol.repo
      title = 'Select a repository'
    }

    const isOpen = this.state.currentFoldout && this.state.currentFoldout.type === FoldoutType.Repository

    const currentState: DropdownState = isOpen ? 'open' : 'closed'

    const dropdownStyle = {
      position: 'absolute',
      marginLeft: 0,
      minWidth: this.state.sidebarWidth,
      height: '100%',
      top: 0,
    }

    return <ToolbarDropdown
      icon={icon}
      title={title}
      description='Current repository'
      dropdownStyle={dropdownStyle}
      onDropdownStateChanged={this.onRepositoryDropdownStateChanged}
      dropdownContentRenderer={this.renderRepositoryList}
      dropdownState={currentState} />
  }

  private renderPushPullToolbarButton() {
    const selection = this.state.selectedState
    if (!selection || selection.type === SelectionType.CloningRepository) {
      return null
    }

    const isPublishing = Boolean(this.state.currentFoldout && this.state.currentFoldout.type === FoldoutType.Publish)

    const state = selection.state
    const remoteName = state.remote ? state.remote.name : null
    return <PushPullButton
      dispatcher={this.props.dispatcher}
      repository={selection.repository}
      aheadBehind={state.aheadBehind}
      remoteName={remoteName}
      lastFetched={state.lastFetched}
      networkActionInProgress={state.pushPullInProgress}
      isPublishing={isPublishing}
      users={this.state.users}
      signInState={this.state.signInState}/>
  }

  private showCreateBranch = () => {
    const selection = this.state.selectedState

    // NB: This should never happen but in the case someone
    // manages to delete the last repository while the drop down is
    // open we'll just bail here.
    if (!selection || selection.type !== SelectionType.Repository) {
      return null
    }

    const repository = selection.repository

    this.props.dispatcher.closeFoldout()
    return this.props.dispatcher.showPopup({ type: PopupType.CreateBranch, repository })
  }


  private renderBranchFoldout = (): JSX.Element | null => {
    const selection = this.state.selectedState

    // NB: This should never happen but in the case someone
    // manages to delete the last repository while the drop down is
    // open we'll just bail here.
    if (!selection || selection.type !== SelectionType.Repository) {
      return null
    }

    const repository = selection.repository

    const state = this.props.appStore.getRepositoryState(repository)

    const tip = state.branchesState.tip
    const currentBranch = tip.kind === TipState.Valid
      ? tip.branch
      : null

    return <Branches
      allBranches={state.branchesState.allBranches}
      recentBranches={state.branchesState.recentBranches}
      currentBranch={currentBranch}
      defaultBranch={state.branchesState.defaultBranch}
      dispatcher={this.props.dispatcher}
      repository={repository}
    />
  }

  private onBranchDropdownStateChanged = (newState: DropdownState) => {
    newState === 'open'
      ? this.props.dispatcher.showFoldout({ type: FoldoutType.Branch })
      : this.props.dispatcher.closeFoldout()
  }

  private renderBranchToolbarButton(): JSX.Element | null {
    const selection = this.state.selectedState

    if (!selection || selection.type !== SelectionType.Repository) {
      return null
    }

    const tip = selection.state.branchesState.tip

    if (tip.kind === TipState.Unknown) {
      // TODO: this is bad and I feel bad
      return null
    }

    if (tip.kind === TipState.Unborn) {
      return <ToolbarDropdown
        className='branch-button'
        icon={OcticonSymbol.gitBranch}
        title='master'
        description='Current branch'
        onDropdownStateChanged={this.onBranchDropdownStateChanged}
        dropdownContentRenderer={this.renderBranchFoldout}
        dropdownState='closed' />
    }

    const isOpen = this.state.currentFoldout
      && this.state.currentFoldout.type === FoldoutType.Branch

    const currentState: DropdownState = isOpen ? 'open' : 'closed'

    if (tip.kind === TipState.Detached) {
      const title = `On ${tip.currentSha.substr(0,7)}`
      return <ToolbarDropdown
        className='branch-button'
        icon={OcticonSymbol.gitCommit}
        title={title}
        description='Detached HEAD'
        onDropdownStateChanged={this.onBranchDropdownStateChanged}
        dropdownContentRenderer={this.renderBranchFoldout}
        dropdownState={currentState} />
    }

    return <ToolbarDropdown
      className='branch-button'
      icon={OcticonSymbol.gitBranch}
      title={tip.branch.name}
      description='Current branch'
      onDropdownStateChanged={this.onBranchDropdownStateChanged}
      dropdownContentRenderer={this.renderBranchFoldout}
      dropdownState={currentState} />
  }

  private renderToolbar() {
    return (
      <Toolbar id='desktop-app-toolbar'>
        <div
          className='sidebar-section'
          style={{ width: this.state.sidebarWidth }}>
          {this.renderAddToolbar()}
          {this.renderAppMenuToolbarButton()}
          {this.renderRepositoryToolbarButton()}
        </div>
        {this.renderBranchToolbarButton()}
        {this.renderPushPullToolbarButton()}
      </Toolbar>
    )
  }

  private renderAddToolbar() {
    const isOpen = this.state.currentFoldout
      && this.state.currentFoldout.type === FoldoutType.AppMenu

    const className = classNames(
      'app-menu'
    )

    const currentState: DropdownState = isOpen ? 'open' : 'closed'

    return (
      <ToolbarDropdown
        icon={OcticonSymbol.plus}
        className={className}
        title='.'
        dropdownContentRenderer={this.renderAddMenu}
        onDropdownStateChanged={this.onAppMenuDropdownStateChanged}
        dropdownState={currentState} />
    )
  }

  private renderAddMenu = (): JSX.Element | null => {
    const foldoutStyle = {
      width: this.state.sidebarWidth,
    }

    return (
      <div id='app-menu-foldout' style={foldoutStyle}>
        <ul className='menu-pane add-menu'>
          <li className='add-menu-item add-menu-item-header'>Repository</li>
          <li className='add-menu-item' onClick={this.showAddLocalRepo}>Add local respository</li>
          <li className='add-menu-item' onClick={this.showCreateRepo}>Create new repository</li>
          <li className='add-menu-item' onClick={this.showCloneRepo}>Clone repository</li>
          <li className='add-menu-item add-menu-item-header'>Branches</li>
          <li className='add-menu-item' onClick={this.showCreateBranch}>Create new branch</li>
        </ul>
      </div>
    )
  }

  private showAddLocalRepo = () => {
    this.props.dispatcher.closeFoldout()
    return this.props.dispatcher.showPopup({ type: PopupType.AddRepository })
  }

  private showCreateRepo = () => {
    this.props.dispatcher.closeFoldout()
    return this.props.dispatcher.showPopup({ type: PopupType.CreateRepository })
  }

  private showCloneRepo = () => {
    this.props.dispatcher.closeFoldout()
    return this.props.dispatcher.showPopup({ type: PopupType.CloneRepository })
  }

  private renderRepository() {
    const selectedState = this.state.selectedState
    if (!selectedState) {
      return <NoRepositorySelected/>
    }

    if (selectedState.type === SelectionType.Repository) {
      return (
        <RepositoryView repository={selectedState.repository}
                        state={selectedState.state}
                        dispatcher={this.props.dispatcher}
                        emoji={this.state.emoji}
                        sidebarWidth={this.state.sidebarWidth}
                        commitSummaryWidth={this.state.commitSummaryWidth}
                        issuesStore={this.props.appStore.issuesStore}
                        gitHubUserStore={this.props.appStore.gitHubUserStore}/>
      )
    } else if (selectedState.type === SelectionType.CloningRepository) {
      return <CloningRepositoryView repository={selectedState.repository}
                                    state={selectedState.state}/>
    } else {
      return assertNever(selectedState, `Unknown state: ${selectedState}`)
    }
  }

  private renderWelcomeFlow() {
    return (
      <Welcome
        dispatcher={this.props.dispatcher}
        appStore={this.props.appStore}
        signInState={this.state.signInState}
      />
    )
  }

  public render() {
    return (
      <div id='desktop-app-chrome'>
        {this.renderTitlebar()}
        {this.state.showWelcomeFlow ? this.renderWelcomeFlow() : this.renderApp()}
      </div>
    )
  }

  private onSelectionChanged = (repository: Repository | CloningRepository) => {
    this.props.dispatcher.selectRepository(repository)
    this.props.dispatcher.closeFoldout()

    if (repository instanceof Repository) {
      this.props.dispatcher.refreshGitHubRepositoryInfo(repository)
    }
  }
}

function NoRepositorySelected() {
  return (
    <div className='panel blankslate'>
      No repository selected
    </div>
  )
}<|MERGE_RESOLUTION|>--- conflicted
+++ resolved
@@ -33,14 +33,11 @@
 import { Merge } from './merge-branch'
 import { RepositorySettings } from './repository-settings'
 import { AppError } from './app-error'
-<<<<<<< HEAD
 import { AddExistingRepository } from './add-repository/add-existing-repository'
 import { CreateRepository } from './add-repository/create-repository'
 import { CloneRepository } from './add-repository/clone-repository'
 import { CreateBranch } from './create-branch'
-=======
 import { SignIn } from './sign-in'
->>>>>>> 89b1c6f5
 
 /** The interval at which we should check for updates. */
 const UpdateCheckInterval = 1000 * 60 * 60 * 4
