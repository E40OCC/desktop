import * as React from 'react'

interface IButtonProps {
  /** A function to call on click. */
  readonly onClick?: () => void

  /** The title of the button. */
  readonly children?: string

  /** Is the button disabled? */
  readonly disabled?: boolean

  /** Whether the button is a submit. */
  readonly type?: 'submit'
}

/** A button component. */
export class Button extends React.Component<IButtonProps, void> {
  public render() {
    return (
      <button
        className='button-component'
        disabled={this.props.disabled}
        onClick={this.onClick}
        type={this.props.type}>
        {this.props.children}
      </button>
    )
  }

<<<<<<< HEAD
  private onClick(event: React.MouseEvent<HTMLButtonElement>) {
    if (this.props.type !== 'submit') {
      event.preventDefault()
    }
=======
  private onClick = (event: React.MouseEvent<HTMLButtonElement>) => {
    event.preventDefault()
>>>>>>> f31b5b42

    const onClick = this.props.onClick
    if (onClick) {
      onClick()
    }
  }
}<|MERGE_RESOLUTION|>--- conflicted
+++ resolved
@@ -28,15 +28,10 @@
     )
   }
 
-<<<<<<< HEAD
-  private onClick(event: React.MouseEvent<HTMLButtonElement>) {
+  private onClick = (event: React.MouseEvent<HTMLButtonElement>) => {
     if (this.props.type !== 'submit') {
       event.preventDefault()
     }
-=======
-  private onClick = (event: React.MouseEvent<HTMLButtonElement>) => {
-    event.preventDefault()
->>>>>>> f31b5b42
 
     const onClick = this.props.onClick
     if (onClick) {
