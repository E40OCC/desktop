import * as React from 'react'
import { ipcRenderer, remote } from 'electron'

import { Resizable } from './resizable'
import RepositoriesList from './repositories-list'
import { default as RepositoryView } from './repository'
import GitHubRepository from '../models/github-repository'
import NotLoggedIn from './not-logged-in'
import { WindowControls } from './window/window-controls'
import { Dispatcher, AppStore, GitUserStore } from '../lib/dispatcher'
import Repository from '../models/repository'
import { matchGitHubRepository } from '../lib/repository-matching'
import API, { getUserForEndpoint } from '../lib/api'
import { LocalGitOperations } from '../lib/local-git-operations'
import { MenuEvent } from '../main-process/menu'
import fatalError from '../lib/fatal-error'
import { IAppState, RepositorySection, Popup } from '../lib/app-state'
import Popuppy from './popuppy'
import CreateBranch from './create-branch'

interface IAppProps {
  readonly dispatcher: Dispatcher
  readonly appStore: AppStore
  readonly gitUserStore: GitUserStore
}

export default class App extends React.Component<IAppProps, IAppState> {
  public constructor(props: IAppProps) {
    super(props)

    this.state = props.appStore.getState()
    props.appStore.onDidUpdate(state => this.setState(state))

    ipcRenderer.on('menu-event', (event: Electron.IpcRendererEvent, { name }: { name: MenuEvent }) => this.onMenuEvent(name))
  }

  private onMenuEvent(name: MenuEvent): any {
    switch (name) {
      case 'push': return this.push()
      case 'pull': return this.pull()
      case 'select-changes': return this.selectChanges()
      case 'select-history': return this.selectHistory()
<<<<<<< HEAD
      case 'create-branch': return this.createBranch()
=======
      case 'add-local-repository': return this.showFileBrowser()
>>>>>>> b52c7d18
    }

    return fatalError(`Unknown menu event name: ${name}`)
  }

  private createBranch() {
    this.props.dispatcher.showPopup(Popup.CreateBranch, this.state.selectedRepository)
  }

  private selectChanges(): Promise<void> {
    const repository = this.state.selectedRepository
    if (!repository) { return Promise.resolve() }

    return this.props.dispatcher.changeRepositorySection(repository, RepositorySection.Changes)
  }

  private selectHistory(): Promise<void> {
    const repository = this.state.selectedRepository
    if (!repository) { return Promise.resolve() }

    return this.props.dispatcher.changeRepositorySection(repository, RepositorySection.History)
  }

  private async push() {
    const repository = this.state.selectedRepository
    if (!repository) { return }

    const remote = await LocalGitOperations.getDefaultRemote(repository)
    if (!remote) {
      console.error('This repo has no remotes ¯\_(ツ)_/¯')
      return
    }

    const state = this.state.repositoryState
    if (!state) {
      console.error('¯\_(ツ)_/¯')
      return
    }

    const branch = state.currentBranch
    if (!branch) {
      console.error('This repo is on an unborn branch ¯\_(ツ)_/¯')
      return
    }

    const trackingBranch = await LocalGitOperations.getTrackingBranch(repository)
    if (trackingBranch) {
      await LocalGitOperations.push(repository, remote, branch, false)
    } else {
      await LocalGitOperations.push(repository, remote, branch, true)
    }
  }

  private async pull() {
    const repository = this.state.selectedRepository
    if (!repository) { return }

    const remote = await LocalGitOperations.getDefaultRemote(repository)
    if (!remote) {
      console.error('This repo has no remotes ¯\_(ツ)_/¯')
      return
    }

    const state = this.state.repositoryState
    if (!state) {
      console.error('¯\_(ツ)_/¯')
      return
    }

    const branch = state.currentBranch
    if (!branch) {
      console.error('This repo is on an unborn branch ¯\_(ツ)_/¯')
      return
    }

    await LocalGitOperations.pull(repository, remote, branch)
  }

  public componentDidMount() {
    document.ondragover = document.ondrop = (e) => {
      e.preventDefault()
    }

    document.body.ondrop = (e) => {
      const files = e.dataTransfer.files
      this.handleDragAndDrop(files)
      e.preventDefault()
    }
  }

  private handleDragAndDrop(fileList: FileList) {
    const paths: string[] = []
    for (let i = 0; i < fileList.length; i++) {
      const path = fileList[i]
      paths.push(path.path)
    }

    this.addRepositories(paths)
  }

  private async showFileBrowser() {
    const directories = remote.dialog.
        showOpenDialog({ properties: [ 'openDirectory', 'multiSelections' ] })
    if (directories && directories.length > 0) {
      this.addRepositories(directories)
    }
  }

  private async addRepositories(paths: string[]) {
    const repositories = paths.map(p => new Repository(p))
    const addedRepos = await this.props.dispatcher.addRepositories(repositories)

    addedRepos.forEach(repo => this.refreshGitHubRepositoryInfo(repo))
  }

  private renderTitlebar() {
    if (process.platform !== 'darwin' && process.platform !== 'win32') {
      return null
    }

    const winControls = process.platform === 'win32'
      ? <WindowControls />
      : null

    return (
      <div id='desktop-app-title-bar'>
        <span className='app-title'>GitHub Desktop</span>
        {winControls}
      </div>
    )
  }

  /** Put the main application menu into a context menu for now (win only) */
  private onContextMenu(e: React.MouseEvent<any>) {
    if (process.platform === 'win32') {
      e.preventDefault()
      ipcRenderer.send('show-popup-app-menu', null)
    }
  }

  private renderPopup(): JSX.Element | null {
    const popup = this.state.currentPopup
    if (!popup) { return null }

    let content: JSX.Element | null = null
    switch (popup) {
      case Popup.CreateBranch:
        content = <CreateBranch repository={this.state.selectedRepository!}
                                dispatcher={this.props.dispatcher}
                                branches={this.state.repositoryState!.branches}
                                currentBranch={this.state.repositoryState!.currentBranch}/>
        break
    }

    if (!content) {
      return fatalError(`Unknown popup: ${popup}`)
    }

    return <Popuppy>{content}</Popuppy>
  }

  private renderApp() {
    const selectedRepository = this.state.selectedRepository!
    return (
      <div id='desktop-app-contents' onContextMenu={e => this.onContextMenu(e)}>
        <Resizable id='desktop-app-sidebar' configKey='repositories-list-width'>
          <RepositoriesList selectedRepository={selectedRepository}
                            onSelectionChanged={repository => this.onSelectionChanged(repository)}
                            repos={this.state.repositories}
                            // TODO: This is wrong. Just because we have 0 repos
                            // doesn't necessarily mean we're loading.
                            loading={this.state.repositories.length === 0}/>
        </Resizable>
        <RepositoryView repository={this.state.selectedRepository!}
                        state={this.state.repositoryState!}
                        dispatcher={this.props.dispatcher}
                        gitUserStore={this.props.gitUserStore}/>

        {this.renderPopup()}
      </div>
    )
  }

  private renderNotLoggedIn() {
    return (
      <div id='desktop-app-contents'>
        <NotLoggedIn dispatcher={this.props.dispatcher}/>
      </div>
    )
  }

  public render() {
    return (
      <div id='desktop-app-chrome'>
        {this.renderTitlebar()}
        {this.state.users.length > 0 ? this.renderApp() : this.renderNotLoggedIn()}
      </div>
    )
  }

  private refreshRepository(repository: Repository) {
    // This probably belongs in the Repository component or whatever, but until
    // that exists...
    console.log(repository)
    this.refreshGitHubRepositoryInfo(repository)
  }

  private onSelectionChanged(repository: Repository) {
    this.props.dispatcher.selectRepository(repository)

    this.refreshRepository(repository)
  }

  private async guessGitHubRepository(repository: Repository): Promise<GitHubRepository | null> {
    // TODO: This is all kinds of wrong. We shouldn't assume the remote is named
    // `origin`.
    const remote = await LocalGitOperations.getConfigValue(repository, 'remote.origin.url')
    if (!remote) { return null }

    return matchGitHubRepository(this.state.users, remote)
  }

  private async refreshGitHubRepositoryInfo(repository: Repository): Promise<void> {
    let gitHubRepository = repository.gitHubRepository
    if (!gitHubRepository) {
      gitHubRepository = await this.guessGitHubRepository(repository)
    }

    if (!gitHubRepository) { return Promise.resolve() }

    const users = this.state.users
    const user = getUserForEndpoint(users, gitHubRepository.endpoint)
    if (!user) { return Promise.resolve() }

    const api = new API(user)
    const apiRepo = await api.fetchRepository(gitHubRepository.owner.login, gitHubRepository.name)

    const updatedRepository = repository.withGitHubRepository(gitHubRepository.withAPI(apiRepo))
    this.props.dispatcher.updateGitHubRepository(updatedRepository)
  }
}<|MERGE_RESOLUTION|>--- conflicted
+++ resolved
@@ -40,11 +40,8 @@
       case 'pull': return this.pull()
       case 'select-changes': return this.selectChanges()
       case 'select-history': return this.selectHistory()
-<<<<<<< HEAD
+      case 'add-local-repository': return this.showFileBrowser()
       case 'create-branch': return this.createBranch()
-=======
-      case 'add-local-repository': return this.showFileBrowser()
->>>>>>> b52c7d18
     }
 
     return fatalError(`Unknown menu event name: ${name}`)
@@ -145,7 +142,7 @@
     this.addRepositories(paths)
   }
 
-  private async showFileBrowser() {
+  private showFileBrowser() {
     const directories = remote.dialog.
         showOpenDialog({ properties: [ 'openDirectory', 'multiSelections' ] })
     if (directories && directories.length > 0) {
