--- conflicted
+++ resolved
@@ -56,10 +56,11 @@
   return enableBetaFeatures()
 }
 
-<<<<<<< HEAD
+
 export function enableBranchPruning(): boolean {
   return enableDevelopmentFeatures()
-=======
+}
+
 /**
  * Whether or not to activate the new, improved, blank slate
  * shown when the user doesn't have any local changes in their
@@ -67,5 +68,4 @@
  */
 export function enableNewNoChangesBlankslate(): boolean {
   return enableBetaFeatures()
->>>>>>> 64367a52
 }