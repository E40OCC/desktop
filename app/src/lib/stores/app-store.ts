--- conflicted
+++ resolved
@@ -134,12 +134,8 @@
 import { IAuthor } from '../../models/author'
 import { ComparisonCache } from '../comparison-cache'
 import { AheadBehindUpdater } from './helpers/ahead-behind-updater'
-<<<<<<< HEAD
 import { enableCompareSidebar, enableRepoInfoIndicators } from '../feature-flag'
-=======
-import { enableCompareSidebar } from '../feature-flag'
 import { inferComparisonBranch } from './helpers/infer-comparison-branch'
->>>>>>> 02f12a51
 import {
   ApplicationTheme,
   getPersistedTheme,
@@ -3811,14 +3807,14 @@
   }
 
   /**
-<<<<<<< HEAD
    * Increments either the `repoWithIndicatorClicked` or
    * the `repoWithoutIndicatorClicked` metric
    */
   public _recordRepoClicked(repoHasIndicator: boolean) {
     this.statsStore.recordRepoClicked(repoHasIndicator)
-=======
-   * The number of times the user dismisses the diverged branch notification
+  }
+
+  /** The number of times the user dismisses the diverged branch notification
    */
   public _recordDivergingBranchBannerDismissal() {
     this.statsStore.recordDivergingBranchBannerDismissal()
@@ -3829,7 +3825,6 @@
    */
   public _recordDivergingBranchBannerDisplayed() {
     this.statsStore.recordDivergingBranchBannerDisplayed()
->>>>>>> 02f12a51
   }
 }
 
