--- conflicted
+++ resolved
@@ -4,13 +4,8 @@
 import { DiffSelection, DiffSelectionType } from '../../models/diff'
 import { IChangesState, PopupType } from '../../lib/app-state'
 import { Repository } from '../../models/repository'
-<<<<<<< HEAD
 import { Dispatcher, IGitHubUser, IssuesStore } from '../../lib/dispatcher'
-import { Resizable } from '../resizable'
-=======
-import { Dispatcher, IGitHubUser } from '../../lib/dispatcher'
 import { PersistingResizable } from '../resizable'
->>>>>>> f6c4b80b
 import { CommitIdentity } from '../../models/commit-identity'
 import { Commit } from '../../lib/local-git-operations'
 import { UndoCommit } from './undo-commit'
